#!/usr/bin/env python

## Copyright 2019-2020 The University of Manchester, UK
##
## Licensed under the Apache License, Version 2.0 (the "License");
## you may not use this file except in compliance with the License.
## You may obtain a copy of the License at
##
##     http://www.apache.org/licenses/LICENSE-2.0
##
## Unless required by applicable law or agreed to in writing, software
## distributed under the License is distributed on an "AS IS" BASIS,
## WITHOUT WARRANTIES OR CONDITIONS OF ANY KIND, either express or implied.
## See the License for the specific language governing permissions and
## limitations under the License.

from urllib.parse import urlparse
import warnings

from .. import vocabs
from ..utils import *

from .entity import Entity
from arcp import is_arcp_uri

<<<<<<< HEAD
"""
A property class that can be used during class declaration
to make getter/setter properties.

The class name under construction is assumed to be a valid class name
in schema.org as referenced from the RO-Crate JSON-LD context, 
and likewise the class properties defined using this 
are assumed to be valid schema.org properties.

The setters handle any Entity by picking up their @id instead
of nesting their objects.

Likewise the getter will construct the typed Entity subclass 
instead of returning only the identifiers.

The name of the property is provided by the class under construction, 
which will call our __set_name__.

The singular getter will always return the first value set (or None), 
while the plural versions of the getter return a generator that yields all values.

So for instance:

    class Dataset(Entity):
        author = ContextEntity(Person)

    dataset = Dataset()

will have both dataset.author that return Person instance,
and dataset.authors, which return generator of Person instances.

The corresponding plural setter supports any iterable (e.g. list):

    person1 = Person("#person1", metadata)
    person2 = Person("#person2", metadata)
    dataset.creators = [person1, person2]
"""
class ContextEntity(object):
=======
class ContextEntity(Entity):
>>>>>>> 69c2410d

    def __init__(self, crate, identifier, properties=None):
        super(ContextEntity, self).__init__(crate, identifier, properties)

    def format_id(self, identifier):
        if is_arcp_uri(identifier):
            return identifier
        else:
            # check if it's an absolute URL
            url = urlparse(identifier)
            if all([url.scheme, url.netloc, url.path]):
                return identifier
            elif identifier.startswith('#'):
                return identifier
            else:
                return '#' + identifier

    def getmany(self, instance):
        for json in as_list(instance.get(self.property)):
            # TODO: Support more advanced dispatching
            yield self.entity_constructor(json["@id"], instance._metadata)

    # def setmany(self, instance, values):
        # json = []
        # for value in values:
            # ## TODO: Check it has compatible @type?
            # if value._metadata != instance._metadata:
                # # Oh no, it might have different base URIs, 
                # # will need to be added to @graph, reference
                # # other objects we don't have etc.
                # # TODO: Support setting entities from other RO-Crates
                # raise ValueError("Adding entity from other RO-Crate not (yet) supported")
            # json.append({"@id": value.id})
        # instance[self.property] = flatten(json)

    # def __get__(self, instance, owner=None):
        # if instance is None:
            # return self
        # result = None
        # for val in self.getmany(instance):
            # if result is not None:
                # warnings.warn("More than one value in %s.%s, returning first" % (self.owner, self.property))
                # break
            # result = val
        # return result

    # def __set__(self, instance, value):
        # # TODO: Check if arrays are permitted
        # self.setmany(instance, as_list(value))

    def __delete__(self, instance):
        ## TODO: Check if permitted to delete?
        instance[self.property] = [] # known property, empty in JSON

    def __set_name__(self, owner, name): # requires Py 3.6+
        if not owner.__doc__:
            _set_class_doc(owner)
        self.owner = owner
        self.property = name
        uri = vocabs.term_to_uri(name)
        doc = vocabs.schema_doc(uri)
        self.__doc__ = "Single contextual entity %s\n%s" % (uri,doc)
        # Register plural _s variant 
        # TODO: Register plural _s variants
        setattr(owner, name+"s", 
            property(self.getmany, # self.setmany, 
                     doc="Multiple contextual entities %s\n%s" % (uri,doc)))
        # TODO: Register _ids variants?

"""
Set class documentation from schema.org definitions
"""
def _set_class_doc(Class):
    # set the class documentation
    try:
        # FIXME: avoid this hack here!
        uri = vocabs.term_to_uri(Class.__name__)
        doc = vocabs.schema_doc(uri)
        Class.__doc__ = "Entity %s\n%s" % (uri,doc)
    except KeyError:
        pass ## Non-matching class name, ignore<|MERGE_RESOLUTION|>--- conflicted
+++ resolved
@@ -23,7 +23,6 @@
 from .entity import Entity
 from arcp import is_arcp_uri
 
-<<<<<<< HEAD
 """
 A property class that can be used during class declaration
 to make getter/setter properties.
@@ -62,9 +61,6 @@
     dataset.creators = [person1, person2]
 """
 class ContextEntity(object):
-=======
-class ContextEntity(Entity):
->>>>>>> 69c2410d
 
     def __init__(self, crate, identifier, properties=None):
         super(ContextEntity, self).__init__(crate, identifier, properties)
